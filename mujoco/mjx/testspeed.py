--- conflicted
+++ resolved
@@ -24,11 +24,7 @@
 import warp as wp
 
 _FUNCTION = flags.DEFINE_enum(
-<<<<<<< HEAD
-  "function", "kinematics", ["kinematics", "com_pos", "crb", "factor_m", "com_vel"], "the function to run"
-=======
-  "function", "kinematics", ["kinematics", "com_pos", "crb", "factor_m", "rne"], "the function to run"
->>>>>>> 7b7fe7bd
+  "function", "kinematics", ["kinematics", "com_pos", "crb", "factor_m", "rne", "com_vel"], "the function to run"
 )
 _MJCF = flags.DEFINE_string(
   "mjcf", None, "path to model `.xml` or `.mjb`", required=True
@@ -76,11 +72,8 @@
     'com_pos': mjx.com_pos,
     'crb': mjx.crb,
     'factor_m': mjx.factor_m,
-<<<<<<< HEAD
+    'rne': mjx.rne,
     'com_vel': mjx.com_vel,
-=======
-    'rne': mjx.rne,
->>>>>>> 7b7fe7bd
   }[_FUNCTION.value]
   jit_time, run_time, steps = mjx.benchmark(
     fn,
