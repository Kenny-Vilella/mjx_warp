# Copyright 2025 The Physics-Next Project Developers
#
# Licensed under the Apache License, Version 2.0 (the "License");
# you may not use this file except in compliance with the License.
# You may obtain a copy of the License at
#
#     http://www.apache.org/licenses/LICENSE-2.0
#
# Unless required by applicable law or agreed to in writing, software
# distributed under the License is distributed on an "AS IS" BASIS,
# WITHOUT WARRANTIES OR CONDITIONS OF ANY KIND, either express or implied.
# See the License for the specific language governing permissions and
# limitations under the License.
# ==============================================================================
import warp as wp
import enum
import mujoco

MJ_MINVAL = mujoco.mjMINVAL
MJ_MINIMP = mujoco.mjMINIMP  # minimum constraint impedance
MJ_MAXIMP = mujoco.mjMAXIMP  # maximum constraint impedance
MJ_NREF = mujoco.mjNREF
MJ_NIMP = mujoco.mjNIMP


class DisableBit(enum.IntFlag):
  """Disable default feature bitflags.

  Members:
    CONSTRAINT:   entire constraint solver
    EQUALITY:     equality constraints
    FRICTIONLOSS: joint and tendon frictionloss constraints
    LIMIT:        joint and tendon limit constraints
    CONTACT:      contact constraints
    PASSIVE:      passive forces
    GRAVITY:      gravitational forces
    CLAMPCTRL:    clamp control to specified range
    WARMSTART:    warmstart constraint solver
    ACTUATION:    apply actuation forces
    REFSAFE:      integrator safety: make ref[0]>=2*timestep
    SENSOR:       sensors
  """

  CONSTRAINT = mujoco.mjtDisableBit.mjDSBL_CONSTRAINT
  EQUALITY = mujoco.mjtDisableBit.mjDSBL_EQUALITY
  FRICTIONLOSS = mujoco.mjtDisableBit.mjDSBL_FRICTIONLOSS
  LIMIT = mujoco.mjtDisableBit.mjDSBL_LIMIT
  CONTACT = mujoco.mjtDisableBit.mjDSBL_CONTACT
  PASSIVE = mujoco.mjtDisableBit.mjDSBL_PASSIVE
  GRAVITY = mujoco.mjtDisableBit.mjDSBL_GRAVITY
  CLAMPCTRL = mujoco.mjtDisableBit.mjDSBL_CLAMPCTRL
  WARMSTART = mujoco.mjtDisableBit.mjDSBL_WARMSTART
  ACTUATION = mujoco.mjtDisableBit.mjDSBL_ACTUATION
  REFSAFE = mujoco.mjtDisableBit.mjDSBL_REFSAFE
  SENSOR = mujoco.mjtDisableBit.mjDSBL_SENSOR
  EULERDAMP = mujoco.mjtDisableBit.mjDSBL_EULERDAMP
  FILTERPARENT = mujoco.mjtDisableBit.mjDSBL_FILTERPARENT
  # unsupported: MIDPHASE


class TrnType(enum.IntEnum):
  """Type of actuator transmission.

  Members:
    JOINT: force on joint
    JOINTINPARENT: force on joint, expressed in parent frame
    TENDON: force on tendon (unsupported)
    SITE: force on site (unsupported)
  """

  JOINT = mujoco.mjtTrn.mjTRN_JOINT
  JOINTINPARENT = mujoco.mjtTrn.mjTRN_JOINTINPARENT
  # unsupported: SITE, TENDON, SLIDERCRANK, BODY


class DynType(enum.IntEnum):
  """Type of actuator dynamics.

  Members:
    NONE: no internal dynamics; ctrl specifies force
    INTEGRATOR: integrator: da/dt = u
    FILTER: linear filter: da/dt = (u-a) / tau
    FILTEREXACT: linear filter: da/dt = (u-a) / tau, with exact integration
    MUSCLE: piece-wise linear filter with two time constants
  """

  NONE = mujoco.mjtDyn.mjDYN_NONE
  INTEGRATOR = mujoco.mjtDyn.mjDYN_INTEGRATOR
  FILTER = mujoco.mjtDyn.mjDYN_FILTER
  FILTEREXACT = mujoco.mjtDyn.mjDYN_FILTEREXACT
  MUSCLE = mujoco.mjtDyn.mjDYN_MUSCLE
  # unsupported: USER


class JointType(enum.IntEnum):
  """Type of degree of freedom.

  Members:
    FREE:  global position and orientation (quat)       (7,)
    BALL:  orientation (quat) relative to parent        (4,)
    SLIDE: sliding distance along body-fixed axis       (1,)
    HINGE: rotation angle (rad) around body-fixed axis  (1,)
  """

  FREE = mujoco.mjtJoint.mjJNT_FREE
  BALL = mujoco.mjtJoint.mjJNT_BALL
  SLIDE = mujoco.mjtJoint.mjJNT_SLIDE
  HINGE = mujoco.mjtJoint.mjJNT_HINGE

  def dof_width(self) -> int:
    return {0: 6, 1: 3, 2: 1, 3: 1}[self.value]

  def qpos_width(self) -> int:
    return {0: 7, 1: 4, 2: 1, 3: 1}[self.value]


class ConeType(enum.IntEnum):
  """Type of friction cone.

  Members:
    PYRAMIDAL: pyramidal
    ELLIPTIC: elliptic
  """

  PYRAMIDAL = mujoco.mjtCone.mjCONE_PYRAMIDAL
  ELLIPTIC = mujoco.mjtCone.mjCONE_ELLIPTIC


class vec10f(wp.types.vector(length=10, dtype=wp.float32)):
  pass


vec10 = vec10f
array2df = wp.array2d(dtype=wp.float32)
array3df = wp.array3d(dtype=wp.float32)


@wp.struct
class Option:
  timestep: float
<<<<<<< HEAD
  tolerance: float
  ls_tolerance: float
  gravity: wp.vec3
  cone: int  # mjtCone
  solver: int  # mjtSolver
  iterations: int
  ls_iterations: int
  disableflags: int
  is_sparse: bool  # warp only


@wp.struct
class Statistic:
  meaninertia: float
=======
  integrator: int  # mjtIntegrator
  cone: int
  disableflags: int
  impratio: wp.float32
>>>>>>> f1448ca0


@wp.struct
class Model:
  nq: int
  nv: int
  na: int
  nu: int
  nbody: int
  njnt: int
  ngeom: int
  nsite: int
  nmocap: int
  nM: int
  opt: Option
  stat: Statistic
  qpos0: wp.array(dtype=wp.float32, ndim=1)
  qpos_spring: wp.array(dtype=wp.float32, ndim=1)
  body_tree: wp.array(dtype=wp.int32, ndim=1)  # warp only
  body_treeadr: wp.array(dtype=wp.int32, ndim=1)  # warp only
  qM_i: wp.array(dtype=wp.int32, ndim=1)  # warp only
  qM_j: wp.array(dtype=wp.int32, ndim=1)  # warp only
  qM_madr_ij: wp.array(dtype=wp.int32, ndim=1)  # warp only
  qLD_update_tree: wp.array(dtype=wp.vec3i, ndim=1)  # warp only
  qLD_update_treeadr: wp.array(dtype=wp.int32, ndim=1)  # warp only
  qLD_tile: wp.array(dtype=wp.int32, ndim=1)  # warp only
  qLD_tileadr: wp.array(dtype=wp.int32, ndim=1)  # warp only
  qLD_tilesize: wp.array(dtype=wp.int32, ndim=1)  # warp only
  body_dofadr: wp.array(dtype=wp.int32, ndim=1)
  body_dofnum: wp.array(dtype=wp.int32, ndim=1)
  body_jntadr: wp.array(dtype=wp.int32, ndim=1)
  body_jntnum: wp.array(dtype=wp.int32, ndim=1)
  body_parentid: wp.array(dtype=wp.int32, ndim=1)
  body_mocapid: wp.array(dtype=wp.int32, ndim=1)
  body_weldid: wp.array(dtype=wp.int32, ndim=1)
  body_pos: wp.array(dtype=wp.vec3, ndim=1)
  body_quat: wp.array(dtype=wp.quat, ndim=1)
  body_ipos: wp.array(dtype=wp.vec3, ndim=1)
  body_iquat: wp.array(dtype=wp.quat, ndim=1)
  body_rootid: wp.array(dtype=wp.int32, ndim=1)
  body_inertia: wp.array(dtype=wp.vec3, ndim=1)
  body_mass: wp.array(dtype=wp.float32, ndim=1)
  body_invweight0: wp.array(dtype=wp.float32, ndim=2)
  jnt_bodyid: wp.array(dtype=wp.int32, ndim=1)
  jnt_limited: wp.array(dtype=wp.int32, ndim=1)
  jnt_limited_slide_hinge_adr: wp.array(dtype=wp.int32, ndim=1)  # warp only
  jnt_solref: wp.array(dtype=wp.float32, ndim=2)
  jnt_solimp: wp.array(dtype=wp.float32, ndim=2)
  jnt_type: wp.array(dtype=wp.int32, ndim=1)
  jnt_qposadr: wp.array(dtype=wp.int32, ndim=1)
  jnt_dofadr: wp.array(dtype=wp.int32, ndim=1)
  jnt_axis: wp.array(dtype=wp.vec3, ndim=1)
  jnt_pos: wp.array(dtype=wp.vec3, ndim=1)
  jnt_range: wp.array(dtype=wp.float32, ndim=2)
  jnt_margin: wp.array(dtype=wp.float32, ndim=1)
  jnt_stiffness: wp.array(dtype=wp.float32, ndim=1)
  jnt_actfrclimited: wp.array(dtype=wp.bool, ndim=1)
  jnt_actfrcrange: wp.array(dtype=wp.vec2, ndim=1)
  geom_bodyid: wp.array(dtype=wp.int32, ndim=1)
  geom_pos: wp.array(dtype=wp.vec3, ndim=1)
  geom_quat: wp.array(dtype=wp.quat, ndim=1)
  site_pos: wp.array(dtype=wp.vec3, ndim=1)
  site_quat: wp.array(dtype=wp.quat, ndim=1)
  site_bodyid: wp.array(dtype=wp.int32, ndim=1)
  dof_bodyid: wp.array(dtype=wp.int32, ndim=1)
  dof_jntid: wp.array(dtype=wp.int32, ndim=1)
  dof_parentid: wp.array(dtype=wp.int32, ndim=1)
  dof_Madr: wp.array(dtype=wp.int32, ndim=1)
  dof_armature: wp.array(dtype=wp.float32, ndim=1)
  dof_invweight0: wp.array(dtype=wp.float32, ndim=1)
  dof_damping: wp.array(dtype=wp.float32, ndim=1)
<<<<<<< HEAD
  dof_tri_row: wp.array(dtype=wp.int32, ndim=1)  # warp only
  dof_tri_col: wp.array(dtype=wp.int32, ndim=1)  # warp only
  actuator_actlimited: wp.array(dtype=wp.int32, ndim=1)
  actuator_actrange: wp.array(dtype=wp.vec2f, ndim=1)
=======
  actuator_trntype: wp.array(dtype=wp.int32, ndim=1)
  actuator_trnid: wp.array(dtype=wp.int32, ndim=2)
  actuator_ctrllimited: wp.array(dtype=wp.bool, ndim=1)
  actuator_ctrlrange: wp.array(dtype=wp.vec2, ndim=1)
  actuator_forcelimited: wp.array(dtype=wp.bool, ndim=1)
  actuator_forcerange: wp.array(dtype=wp.vec2, ndim=1)
  actuator_gainprm: wp.array(dtype=wp.float32, ndim=2)
  actuator_biasprm: wp.array(dtype=wp.float32, ndim=2)
  actuator_gear: wp.array(dtype=wp.spatial_vector, ndim=1)
  actuator_actlimited: wp.array(dtype=wp.bool, ndim=1)
  actuator_actrange: wp.array(dtype=wp.vec2, ndim=1)
>>>>>>> f1448ca0
  actuator_actadr: wp.array(dtype=wp.int32, ndim=1)
  actuator_dyntype: wp.array(dtype=wp.int32, ndim=1)
  actuator_dynprm: wp.array(dtype=vec10f, ndim=1)
  opt: Option


@wp.struct
class Contact:
  dist: wp.array(dtype=wp.float32, ndim=2)
  pos: wp.array(dtype=wp.vec3f, ndim=2)
  frame: wp.array(dtype=wp.mat33f, ndim=2)
  includemargin: wp.array(dtype=wp.float32, ndim=2)
  friction: wp.array(dtype=wp.float32, ndim=3)
  solref: wp.array(dtype=wp.float32, ndim=3)
  solreffriction: wp.array(dtype=wp.float32, ndim=3)
  solimp: wp.array(dtype=wp.float32, ndim=3)
  dim: wp.array(dtype=wp.int32, ndim=2)
  geom: wp.array(dtype=wp.int32, ndim=3)
  efc_address: wp.array(dtype=wp.int32, ndim=2)


@wp.struct
class Data:
  nworld: int
<<<<<<< HEAD
  nefc_total: wp.array(dtype=wp.int32, ndim=1) # warp only
  njmax: int
  time: float
  qpos: wp.array(dtype=wp.float32, ndim=2)
  qvel: wp.array(dtype=wp.float32, ndim=2)
  qacc_warmstart: wp.array(dtype=wp.float32, ndim=2)
  qfrc_applied: wp.array(dtype=wp.float32, ndim=2)
=======
  ncon: int
  nl: int
  nefc: wp.array(dtype=wp.int32, ndim=1)
  time: float
  qpos: wp.array(dtype=wp.float32, ndim=2)
  qvel: wp.array(dtype=wp.float32, ndim=2)
  ctrl: wp.array(dtype=wp.float32, ndim=2)
>>>>>>> f1448ca0
  mocap_pos: wp.array(dtype=wp.vec3, ndim=2)
  mocap_quat: wp.array(dtype=wp.quat, ndim=2)
  qacc: wp.array(dtype=wp.float32, ndim=2)
  xanchor: wp.array(dtype=wp.vec3, ndim=2)
  xaxis: wp.array(dtype=wp.vec3, ndim=2)
  xmat: wp.array(dtype=wp.mat33, ndim=2)
  xpos: wp.array(dtype=wp.vec3, ndim=2)
  xquat: wp.array(dtype=wp.quat, ndim=2)
  xipos: wp.array(dtype=wp.vec3, ndim=2)
  ximat: wp.array(dtype=wp.mat33, ndim=2)
  subtree_com: wp.array(dtype=wp.vec3, ndim=2)
  geom_xpos: wp.array(dtype=wp.vec3, ndim=2)
  geom_xmat: wp.array(dtype=wp.mat33, ndim=2)
  site_xpos: wp.array(dtype=wp.vec3, ndim=2)
  site_xmat: wp.array(dtype=wp.mat33, ndim=2)
  cinert: wp.array(dtype=vec10, ndim=2)
  cdof: wp.array(dtype=wp.spatial_vector, ndim=2)
  crb: wp.array(dtype=vec10, ndim=2)
  qM: wp.array(dtype=wp.float32, ndim=3)
  qLD: wp.array(dtype=wp.float32, ndim=3)
  act: wp.array(dtype=wp.float32, ndim=2)
  act_dot: wp.array(dtype=wp.float32, ndim=2)
  qLDiagInv: wp.array(dtype=wp.float32, ndim=2)
  actuator_velocity: wp.array(dtype=wp.float32, ndim=2)
  actuator_force: wp.array(dtype=wp.float32, ndim=2)
  actuator_length: wp.array(dtype=wp.float32, ndim=2)
  actuator_moment: wp.array(dtype=wp.float32, ndim=3)
  cvel: wp.array(dtype=wp.spatial_vector, ndim=2)
  cdof_dot: wp.array(dtype=wp.spatial_vector, ndim=2)
  qfrc_applied: wp.array(dtype=wp.float32, ndim=2)
  qfrc_bias: wp.array(dtype=wp.float32, ndim=2)
  qfrc_constraint: wp.array(dtype=wp.float32, ndim=2)
  qfrc_passive: wp.array(dtype=wp.float32, ndim=2)
  qfrc_spring: wp.array(dtype=wp.float32, ndim=2)
  qfrc_damper: wp.array(dtype=wp.float32, ndim=2)
  qfrc_actuator: wp.array(dtype=wp.float32, ndim=2)
  qfrc_smooth: wp.array(dtype=wp.float32, ndim=2)
<<<<<<< HEAD
  qacc_smooth: wp.array(dtype=wp.float32, ndim=2)
  qfrc_constraint: wp.array(dtype=wp.float32, ndim=2)
  efc_J: wp.array(dtype=wp.float32, ndim=2)
  efc_D: wp.array(dtype=wp.float32, ndim=1)
  efc_aref: wp.array(dtype=wp.float32, ndim=1)
  efc_force: wp.array(dtype=wp.float32, ndim=1)
  efc_worldid: wp.array(dtype=wp.int32, ndim=1)  # warp only
  world_efcadr: wp.array(dtype=wp.int32, ndim=1)  # warp only
  world_efcsize: wp.array(dtype=wp.int32, ndim=1)  # warp only
  qfrc_integration: wp.array(dtype=wp.float32, ndim=2)  # warp only
  qacc_integration: wp.array(dtype=wp.float32, ndim=2)  # warp only
  qM_integration: wp.array(dtype=wp.float32, ndim=3)  # warp only
  qLD_integration: wp.array(dtype=wp.float32, ndim=3)  # warp only
  qLDiagInv_integration: wp.array(dtype=wp.float32, ndim=2)  # warp only
=======
  xfrc_applied: wp.array(dtype=wp.spatial_vector, ndim=2)
  contact: Contact
  efc_J: wp.array(dtype=wp.float32, ndim=3)
  efc_pos: wp.array(dtype=wp.float32, ndim=2)
  efc_margin: wp.array(dtype=wp.float32, ndim=2)
  efc_D: wp.array(dtype=wp.float32, ndim=2)
  efc_aref: wp.array(dtype=wp.float32, ndim=2)

  # temp arrays
  qfrc_integration: wp.array(dtype=wp.float32, ndim=2)
  qacc_integration: wp.array(dtype=wp.float32, ndim=2)

  qM_integration: wp.array(dtype=wp.float32, ndim=3)
  qLD_integration: wp.array(dtype=wp.float32, ndim=3)
  qLDiagInv_integration: wp.array(dtype=wp.float32, ndim=2)
>>>>>>> f1448ca0
<|MERGE_RESOLUTION|>--- conflicted
+++ resolved
@@ -138,7 +138,6 @@
 @wp.struct
 class Option:
   timestep: float
-<<<<<<< HEAD
   tolerance: float
   ls_tolerance: float
   gravity: wp.vec3
@@ -147,18 +146,14 @@
   iterations: int
   ls_iterations: int
   disableflags: int
+  integrator: int  # mjtIntegrator
+  impratio: wp.float32
   is_sparse: bool  # warp only
 
 
 @wp.struct
 class Statistic:
   meaninertia: float
-=======
-  integrator: int  # mjtIntegrator
-  cone: int
-  disableflags: int
-  impratio: wp.float32
->>>>>>> f1448ca0
 
 
 @wp.struct
@@ -230,12 +225,8 @@
   dof_armature: wp.array(dtype=wp.float32, ndim=1)
   dof_invweight0: wp.array(dtype=wp.float32, ndim=1)
   dof_damping: wp.array(dtype=wp.float32, ndim=1)
-<<<<<<< HEAD
   dof_tri_row: wp.array(dtype=wp.int32, ndim=1)  # warp only
   dof_tri_col: wp.array(dtype=wp.int32, ndim=1)  # warp only
-  actuator_actlimited: wp.array(dtype=wp.int32, ndim=1)
-  actuator_actrange: wp.array(dtype=wp.vec2f, ndim=1)
-=======
   actuator_trntype: wp.array(dtype=wp.int32, ndim=1)
   actuator_trnid: wp.array(dtype=wp.int32, ndim=2)
   actuator_ctrllimited: wp.array(dtype=wp.bool, ndim=1)
@@ -247,7 +238,6 @@
   actuator_gear: wp.array(dtype=wp.spatial_vector, ndim=1)
   actuator_actlimited: wp.array(dtype=wp.bool, ndim=1)
   actuator_actrange: wp.array(dtype=wp.vec2, ndim=1)
->>>>>>> f1448ca0
   actuator_actadr: wp.array(dtype=wp.int32, ndim=1)
   actuator_dyntype: wp.array(dtype=wp.int32, ndim=1)
   actuator_dynprm: wp.array(dtype=vec10f, ndim=1)
@@ -272,23 +262,17 @@
 @wp.struct
 class Data:
   nworld: int
-<<<<<<< HEAD
-  nefc_total: wp.array(dtype=wp.int32, ndim=1) # warp only
+  nefc_total: wp.array(dtype=wp.int32, ndim=1)  # warp only
   njmax: int
   time: float
   qpos: wp.array(dtype=wp.float32, ndim=2)
   qvel: wp.array(dtype=wp.float32, ndim=2)
   qacc_warmstart: wp.array(dtype=wp.float32, ndim=2)
   qfrc_applied: wp.array(dtype=wp.float32, ndim=2)
-=======
   ncon: int
   nl: int
   nefc: wp.array(dtype=wp.int32, ndim=1)
-  time: float
-  qpos: wp.array(dtype=wp.float32, ndim=2)
-  qvel: wp.array(dtype=wp.float32, ndim=2)
   ctrl: wp.array(dtype=wp.float32, ndim=2)
->>>>>>> f1448ca0
   mocap_pos: wp.array(dtype=wp.vec3, ndim=2)
   mocap_quat: wp.array(dtype=wp.quat, ndim=2)
   qacc: wp.array(dtype=wp.float32, ndim=2)
@@ -326,29 +310,19 @@
   qfrc_damper: wp.array(dtype=wp.float32, ndim=2)
   qfrc_actuator: wp.array(dtype=wp.float32, ndim=2)
   qfrc_smooth: wp.array(dtype=wp.float32, ndim=2)
-<<<<<<< HEAD
   qacc_smooth: wp.array(dtype=wp.float32, ndim=2)
   qfrc_constraint: wp.array(dtype=wp.float32, ndim=2)
   efc_J: wp.array(dtype=wp.float32, ndim=2)
   efc_D: wp.array(dtype=wp.float32, ndim=1)
+  efc_pos: wp.array(dtype=wp.float32, ndim=1)
   efc_aref: wp.array(dtype=wp.float32, ndim=1)
   efc_force: wp.array(dtype=wp.float32, ndim=1)
+  efc_margin: wp.array(dtype=wp.float32, ndim=1)
   efc_worldid: wp.array(dtype=wp.int32, ndim=1)  # warp only
   world_efcadr: wp.array(dtype=wp.int32, ndim=1)  # warp only
   world_efcsize: wp.array(dtype=wp.int32, ndim=1)  # warp only
-  qfrc_integration: wp.array(dtype=wp.float32, ndim=2)  # warp only
-  qacc_integration: wp.array(dtype=wp.float32, ndim=2)  # warp only
-  qM_integration: wp.array(dtype=wp.float32, ndim=3)  # warp only
-  qLD_integration: wp.array(dtype=wp.float32, ndim=3)  # warp only
-  qLDiagInv_integration: wp.array(dtype=wp.float32, ndim=2)  # warp only
-=======
   xfrc_applied: wp.array(dtype=wp.spatial_vector, ndim=2)
   contact: Contact
-  efc_J: wp.array(dtype=wp.float32, ndim=3)
-  efc_pos: wp.array(dtype=wp.float32, ndim=2)
-  efc_margin: wp.array(dtype=wp.float32, ndim=2)
-  efc_D: wp.array(dtype=wp.float32, ndim=2)
-  efc_aref: wp.array(dtype=wp.float32, ndim=2)
 
   # temp arrays
   qfrc_integration: wp.array(dtype=wp.float32, ndim=2)
@@ -356,5 +330,4 @@
 
   qM_integration: wp.array(dtype=wp.float32, ndim=3)
   qLD_integration: wp.array(dtype=wp.float32, ndim=3)
-  qLDiagInv_integration: wp.array(dtype=wp.float32, ndim=2)
->>>>>>> f1448ca0
+  qLDiagInv_integration: wp.array(dtype=wp.float32, ndim=2)