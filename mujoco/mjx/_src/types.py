# Copyright 2025 The Physics-Next Project Developers
#
# Licensed under the Apache License, Version 2.0 (the "License");
# you may not use this file except in compliance with the License.
# You may obtain a copy of the License at
#
#     http://www.apache.org/licenses/LICENSE-2.0
#
# Unless required by applicable law or agreed to in writing, software
# distributed under the License is distributed on an "AS IS" BASIS,
# WITHOUT WARRANTIES OR CONDITIONS OF ANY KIND, either express or implied.
# See the License for the specific language governing permissions and
# limitations under the License.
# ==============================================================================
import warp as wp

import mujoco
from mujoco import mjx

MJ_MINVAL = mujoco.mjMINVAL

# disable flags - TODO(team): make this bullet-proof.
MJ_DSBL_CONSTRAINT = mujoco.mjtDisableBit.mjDSBL_CONSTRAINT.value
MJ_DSBL_EQUALITY = mujoco.mjtDisableBit.mjDSBL_EQUALITY.value
MJ_DSBL_FRICTIONLOSS = mujoco.mjtDisableBit.mjDSBL_FRICTIONLOSS.value
MJ_DSBL_LIMIT = mujoco.mjtDisableBit.mjDSBL_LIMIT.value
MJ_DSBL_CONTACT = mujoco.mjtDisableBit.mjDSBL_CONTACT.value
MJ_DSBL_PASSIVE = mujoco.mjtDisableBit.mjDSBL_PASSIVE.value
MJ_DSBL_GRAVITY = mujoco.mjtDisableBit.mjDSBL_GRAVITY.value
MJ_DSBL_CLAMPCTRL = mujoco.mjtDisableBit.mjDSBL_CLAMPCTRL.value
MJ_DSBL_WARMSTART = mujoco.mjtDisableBit.mjDSBL_WARMSTART.value
MJ_DSNL_FILTERPARENT = mujoco.mjtDisableBit.mjDSBL_FILTERPARENT.value
MJ_DSBL_ACTUATION = mujoco.mjtDisableBit.mjDSBL_ACTUATION.value
MJ_DSBL_REFSAFE = mujoco.mjtDisableBit.mjDSBL_REFSAFE.value
MJ_DSBL_SENSOR = mujoco.mjtDisableBit.mjDSBL_SENSOR.value
MJ_DSBL_MIDPHASE = mujoco.mjtDisableBit.mjDSBL_MIDPHASE.value
MJ_DSBL_EULERDAMP = mujoco.mjtDisableBit.mjDSBL_EULERDAMP.value


class vec10f(wp.types.vector(length=10, dtype=wp.float32)):
  pass


vec10 = vec10f
array2df = wp.array2d(dtype=wp.float32)
array3df = wp.array3d(dtype=wp.float32)



@wp.struct
class Option:
  gravity: wp.vec3
<<<<<<< HEAD
  tolerance: float
  ls_tolerance: float
  cone: int  # mjtCone
  solver: int  # mjtSolver
  iterations: int
  ls_iterations: int
  is_sparse: bool # warp only
=======
  is_sparse: bool  # warp only
  timestep: float
  disableflags: int

>>>>>>> ade9a4bd


@wp.struct
class Statistic:
  meaninertia: float


@wp.struct
class Model:
  nq: int
  nv: int
  na: int
  nu: int
  nbody: int
  njnt: int
  ngeom: int
  nsite: int
  nmocap: int
  nM: int
  opt: Option
  qpos0: wp.array(dtype=wp.float32, ndim=1)
  qpos_spring: wp.array(dtype=wp.float32, ndim=1)
  body_tree: wp.array(dtype=wp.int32, ndim=1)  # warp only
  body_treeadr: wp.array(dtype=wp.int32, ndim=1)  # warp only
  qLD_update_tree: wp.array(dtype=wp.vec3i, ndim=1)  # warp only
  qLD_update_treeadr: wp.array(dtype=wp.int32, ndim=1)  # warp only
  qLD_tile: wp.array(dtype=wp.int32, ndim=1)  # warp only
  qLD_tileadr: wp.array(dtype=wp.int32, ndim=1)  # warp only
  qLD_tilesize: wp.array(dtype=wp.int32, ndim=1)  # warp only
  body_dofadr: wp.array(dtype=wp.int32, ndim=1)
  body_dofnum: wp.array(dtype=wp.int32, ndim=1)
  body_jntadr: wp.array(dtype=wp.int32, ndim=1)
  body_jntnum: wp.array(dtype=wp.int32, ndim=1)
  body_parentid: wp.array(dtype=wp.int32, ndim=1)
  body_mocapid: wp.array(dtype=wp.int32, ndim=1)
  body_pos: wp.array(dtype=wp.vec3, ndim=1)
  body_quat: wp.array(dtype=wp.quat, ndim=1)
  body_ipos: wp.array(dtype=wp.vec3, ndim=1)
  body_iquat: wp.array(dtype=wp.quat, ndim=1)
  body_rootid: wp.array(dtype=wp.int32, ndim=1)
  body_inertia: wp.array(dtype=wp.vec3, ndim=1)
  body_mass: wp.array(dtype=wp.float32, ndim=1)
  jnt_bodyid: wp.array(dtype=wp.int32, ndim=1)
  jnt_type: wp.array(dtype=wp.int32, ndim=1)
  jnt_qposadr: wp.array(dtype=wp.int32, ndim=1)
  jnt_dofadr: wp.array(dtype=wp.int32, ndim=1)
  jnt_axis: wp.array(dtype=wp.vec3, ndim=1)
  jnt_pos: wp.array(dtype=wp.vec3, ndim=1)
  jnt_stiffness: wp.array(dtype=wp.float32, ndim=1)
  geom_pos: wp.array(dtype=wp.vec3, ndim=1)
  geom_quat: wp.array(dtype=wp.quat, ndim=1)
  site_pos: wp.array(dtype=wp.vec3, ndim=1)
  site_quat: wp.array(dtype=wp.quat, ndim=1)
  dof_bodyid: wp.array(dtype=wp.int32, ndim=1)
  dof_jntid: wp.array(dtype=wp.int32, ndim=1)
  dof_parentid: wp.array(dtype=wp.int32, ndim=1)
  dof_Madr: wp.array(dtype=wp.int32, ndim=1)
  dof_armature: wp.array(dtype=wp.float32, ndim=1)
  dof_damping: wp.array(dtype=wp.float32, ndim=1)
<<<<<<< HEAD
  opt: Option
  stat: Statistic
=======
  actuator_actlimited: wp.array(dtype=wp.int32, ndim=1)
  actuator_actrange: wp.array(dtype=wp.float32, ndim=2)
  actuator_actadr: wp.array(dtype=wp.int32, ndim=1)
  actuator_dyntype: wp.array(dtype=wp.int32, ndim=1)
  actuator_dynprm: wp.array(dtype=wp.float32, ndim=2)
>>>>>>> ade9a4bd


@wp.struct
class Data:
  nworld: int
  time: float
  qpos: wp.array(dtype=wp.float32, ndim=2)
  qvel: wp.array(dtype=wp.float32, ndim=2)
  qacc_warmstart: wp.array(dtype=wp.float32, ndim=2)
  qfrc_applied: wp.array(dtype=wp.float32, ndim=2)
  mocap_pos: wp.array(dtype=wp.vec3, ndim=2)
  mocap_quat: wp.array(dtype=wp.quat, ndim=2)
  qacc: wp.array(dtype=wp.float32, ndim=2)
<<<<<<< HEAD
=======
  qacc_smooth: wp.array(dtype=wp.float32, ndim=2)
>>>>>>> ade9a4bd
  xanchor: wp.array(dtype=wp.vec3, ndim=2)
  xaxis: wp.array(dtype=wp.vec3, ndim=2)
  xmat: wp.array(dtype=wp.mat33, ndim=2)
  xpos: wp.array(dtype=wp.vec3, ndim=2)
  xquat: wp.array(dtype=wp.quat, ndim=2)
  xipos: wp.array(dtype=wp.vec3, ndim=2)
  ximat: wp.array(dtype=wp.mat33, ndim=2)
  subtree_com: wp.array(dtype=wp.vec3, ndim=2)
  geom_xpos: wp.array(dtype=wp.vec3, ndim=2)
  geom_xmat: wp.array(dtype=wp.mat33, ndim=2)
  site_xpos: wp.array(dtype=wp.vec3, ndim=2)
  site_xmat: wp.array(dtype=wp.mat33, ndim=2)
  cinert: wp.array(dtype=vec10, ndim=2)
  cdof: wp.array(dtype=wp.spatial_vector, ndim=2)
  actuator_moment: wp.array(dtype=wp.float32, ndim=3)
  crb: wp.array(dtype=vec10, ndim=2)
  qM: wp.array(dtype=wp.float32, ndim=3)
  qLD: wp.array(dtype=wp.float32, ndim=3)
  act: wp.array(dtype=wp.float32, ndim=2)
  act_dot: wp.array(dtype=wp.float32, ndim=2)
  qLDiagInv: wp.array(dtype=wp.float32, ndim=2)
  actuator_velocity: wp.array(dtype=wp.float32, ndim=2)
  cvel: wp.array(dtype=wp.spatial_vector, ndim=2)
  cdof_dot: wp.array(dtype=wp.spatial_vector, ndim=2)
  qfrc_bias: wp.array(dtype=wp.float32, ndim=2)
  qfrc_constraint: wp.array(dtype=wp.float32, ndim=2)
  qfrc_passive: wp.array(dtype=wp.float32, ndim=2)
  qfrc_spring: wp.array(dtype=wp.float32, ndim=2)
  qfrc_damper: wp.array(dtype=wp.float32, ndim=2)
  qfrc_actuator: wp.array(dtype=wp.float32, ndim=2)
  qfrc_smooth: wp.array(dtype=wp.float32, ndim=2)
<<<<<<< HEAD
  qacc_smooth: wp.array(dtype=wp.float32, ndim=2)
  qfrc_constraint: wp.array(dtype=wp.float32, ndim=2)
  nefc_active: int  # warp only
  nefc_maxbatch: int  # warp only
  efc_J: wp.array(dtype=wp.float32, ndim=2)
  efc_D: wp.array(dtype=wp.float32, ndim=1)
  efc_aref: wp.array(dtype=wp.float32, ndim=1)
  efc_force: wp.array(dtype=wp.float32, ndim=1)
  efc_worldid: wp.array(dtype=wp.int32, ndim=1)  # warp only
  world_efcadr: wp.array(dtype=wp.int32, ndim=1)  # warp only
  world_efcsize: wp.array(dtype=wp.int32, ndim=1)  # warp only
=======

  # temp arrays
  qfrc_integration: wp.array(dtype=wp.float32, ndim=2)
  qacc_integration: wp.array(dtype=wp.float32, ndim=2)

  qM_integration: wp.array(dtype=wp.float32, ndim=3)
  qLD_integration: wp.array(dtype=wp.float32, ndim=3)
  qLDiagInv_integration: wp.array(dtype=wp.float32, ndim=2)
>>>>>>> ade9a4bd
<|MERGE_RESOLUTION|>--- conflicted
+++ resolved
@@ -49,21 +49,16 @@
 
 @wp.struct
 class Option:
-  gravity: wp.vec3
-<<<<<<< HEAD
+  timestep: float
   tolerance: float
   ls_tolerance: float
+  gravity: wp.vec3
   cone: int  # mjtCone
   solver: int  # mjtSolver
   iterations: int
   ls_iterations: int
+  disableflags: int
   is_sparse: bool # warp only
-=======
-  is_sparse: bool  # warp only
-  timestep: float
-  disableflags: int
-
->>>>>>> ade9a4bd
 
 
 @wp.struct
@@ -84,6 +79,7 @@
   nmocap: int
   nM: int
   opt: Option
+  stat: Statistic
   qpos0: wp.array(dtype=wp.float32, ndim=1)
   qpos_spring: wp.array(dtype=wp.float32, ndim=1)
   body_tree: wp.array(dtype=wp.int32, ndim=1)  # warp only
@@ -123,16 +119,11 @@
   dof_Madr: wp.array(dtype=wp.int32, ndim=1)
   dof_armature: wp.array(dtype=wp.float32, ndim=1)
   dof_damping: wp.array(dtype=wp.float32, ndim=1)
-<<<<<<< HEAD
-  opt: Option
-  stat: Statistic
-=======
   actuator_actlimited: wp.array(dtype=wp.int32, ndim=1)
   actuator_actrange: wp.array(dtype=wp.float32, ndim=2)
   actuator_actadr: wp.array(dtype=wp.int32, ndim=1)
   actuator_dyntype: wp.array(dtype=wp.int32, ndim=1)
   actuator_dynprm: wp.array(dtype=wp.float32, ndim=2)
->>>>>>> ade9a4bd
 
 
 @wp.struct
@@ -146,10 +137,6 @@
   mocap_pos: wp.array(dtype=wp.vec3, ndim=2)
   mocap_quat: wp.array(dtype=wp.quat, ndim=2)
   qacc: wp.array(dtype=wp.float32, ndim=2)
-<<<<<<< HEAD
-=======
-  qacc_smooth: wp.array(dtype=wp.float32, ndim=2)
->>>>>>> ade9a4bd
   xanchor: wp.array(dtype=wp.vec3, ndim=2)
   xaxis: wp.array(dtype=wp.vec3, ndim=2)
   xmat: wp.array(dtype=wp.mat33, ndim=2)
@@ -181,7 +168,6 @@
   qfrc_damper: wp.array(dtype=wp.float32, ndim=2)
   qfrc_actuator: wp.array(dtype=wp.float32, ndim=2)
   qfrc_smooth: wp.array(dtype=wp.float32, ndim=2)
-<<<<<<< HEAD
   qacc_smooth: wp.array(dtype=wp.float32, ndim=2)
   qfrc_constraint: wp.array(dtype=wp.float32, ndim=2)
   nefc_active: int  # warp only
@@ -193,13 +179,8 @@
   efc_worldid: wp.array(dtype=wp.int32, ndim=1)  # warp only
   world_efcadr: wp.array(dtype=wp.int32, ndim=1)  # warp only
   world_efcsize: wp.array(dtype=wp.int32, ndim=1)  # warp only
-=======
-
-  # temp arrays
-  qfrc_integration: wp.array(dtype=wp.float32, ndim=2)
-  qacc_integration: wp.array(dtype=wp.float32, ndim=2)
-
-  qM_integration: wp.array(dtype=wp.float32, ndim=3)
-  qLD_integration: wp.array(dtype=wp.float32, ndim=3)
-  qLDiagInv_integration: wp.array(dtype=wp.float32, ndim=2)
->>>>>>> ade9a4bd
+  qfrc_integration: wp.array(dtype=wp.float32, ndim=2)  # warp only
+  qacc_integration: wp.array(dtype=wp.float32, ndim=2)  # warp only
+  qM_integration: wp.array(dtype=wp.float32, ndim=3)  # warp only
+  qLD_integration: wp.array(dtype=wp.float32, ndim=3)  # warp only
+  qLDiagInv_integration: wp.array(dtype=wp.float32, ndim=2)  # warp only