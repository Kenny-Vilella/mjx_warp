import warp as wp

class vec10f(wp.types.vector(length=10, dtype=wp.float32)):
    pass

vec10 = vec10f
array2df = wp.array2d(dtype=wp.float32, ndim=2)

@wp.struct
class Option:
  gravity: wp.vec3
  is_sparse: bool # warp only

@wp.struct
class Model:
  nq: int
  nv: int
  nu: int
  nbody: int
  njnt: int
  ngeom: int
  nsite: int
  nmocap: int
  nM: int
  opt: Option
  qpos0: wp.array(dtype=wp.float32, ndim=1)
  qpos_spring: wp.array(dtype=wp.float32, ndim=1)
  body_tree: wp.array(dtype=wp.int32, ndim=1)   # warp only
  body_treeadr: wp.array(dtype=wp.int32, ndim=1)  # warp only
  qLD_update_tree: wp.array(dtype=wp.vec3i, ndim=1)  # warp only
  qLD_update_treeadr: wp.array(dtype=wp.int32, ndim=1)  # warp only
  qLD_tile: wp.array(dtype=wp.int32, ndim=1)  # warp only
  qLD_tileadr: wp.array(dtype=wp.int32, ndim=1)  # warp only
  qLD_tilesize: wp.array(dtype=wp.int32, ndim=1)  # warp only
  body_dofadr: wp.array(dtype=wp.int32, ndim=1)
  body_dofnum: wp.array(dtype=wp.int32, ndim=1)
  body_jntadr: wp.array(dtype=wp.int32, ndim=1)
  body_jntnum: wp.array(dtype=wp.int32, ndim=1)
  body_parentid: wp.array(dtype=wp.int32, ndim=1)
  body_mocapid: wp.array(dtype=wp.int32, ndim=1)
  body_pos: wp.array(dtype=wp.vec3, ndim=1)
  body_quat: wp.array(dtype=wp.quat, ndim=1)
  body_ipos: wp.array(dtype=wp.vec3, ndim=1)
  body_iquat: wp.array(dtype=wp.quat, ndim=1)
  body_rootid: wp.array(dtype=wp.int32, ndim=1)
  body_inertia: wp.array(dtype=wp.vec3, ndim=1)
  body_mass: wp.array(dtype=wp.float32, ndim=1)
  jnt_bodyid: wp.array(dtype=wp.int32, ndim=1)
  jnt_type: wp.array(dtype=wp.int32, ndim=1)
  jnt_qposadr: wp.array(dtype=wp.int32, ndim=1)
  jnt_dofadr: wp.array(dtype=wp.int32, ndim=1)
  jnt_axis: wp.array(dtype=wp.vec3, ndim=1)
  jnt_pos: wp.array(dtype=wp.vec3, ndim=1)
  jnt_stiffness: wp.array(dtype=wp.float32, ndim=1)
  geom_pos: wp.array(dtype=wp.vec3, ndim=1)
  geom_quat: wp.array(dtype=wp.quat, ndim=1)
  site_pos: wp.array(dtype=wp.vec3, ndim=1)
  site_quat: wp.array(dtype=wp.quat, ndim=1)
  dof_bodyid: wp.array(dtype=wp.int32, ndim=1)
  dof_jntid: wp.array(dtype=wp.int32, ndim=1)
  dof_parentid: wp.array(dtype=wp.int32, ndim=1)
  dof_Madr: wp.array(dtype=wp.int32, ndim=1)
  dof_armature: wp.array(dtype=wp.float32, ndim=1)
  dof_damping: wp.array(dtype=wp.float32, ndim=1)


@wp.struct
class Data:
  nworld: int
  qpos: wp.array(dtype=wp.float32, ndim=2)
  qvel: wp.array(dtype=wp.float32, ndim=2)
<<<<<<< HEAD
  ctrl: wp.array(dtype=wp.float32, ndim=2)
=======
  qfrc_applied: wp.array(dtype=wp.float32, ndim=2)
>>>>>>> 95d89e2e
  mocap_pos: wp.array(dtype=wp.vec3, ndim=2)
  mocap_quat: wp.array(dtype=wp.quat, ndim=2)
  qacc: wp.array(dtype=wp.float32, ndim=2)
  xanchor: wp.array(dtype=wp.vec3, ndim=2)
  xaxis: wp.array(dtype=wp.vec3, ndim=2)
  xmat: wp.array(dtype=wp.mat33, ndim=2)
  xpos: wp.array(dtype=wp.vec3, ndim=2)
  xquat: wp.array(dtype=wp.quat, ndim=2)
  xipos: wp.array(dtype=wp.vec3, ndim=2)
  ximat: wp.array(dtype=wp.mat33, ndim=2)
  subtree_com: wp.array(dtype=wp.vec3, ndim=2)
  geom_xpos: wp.array(dtype=wp.vec3, ndim=2)
  geom_xmat: wp.array(dtype=wp.mat33, ndim=2)
  site_xpos: wp.array(dtype=wp.vec3, ndim=2)
  site_xmat: wp.array(dtype=wp.mat33, ndim=2)
  cinert: wp.array(dtype=vec10, ndim=2)
  cdof: wp.array(dtype=wp.spatial_vector, ndim=2)
  actuator_moment: wp.array(dtype=wp.float32, ndim=3)
  crb: wp.array(dtype=vec10, ndim=2)
  qM: wp.array(dtype=wp.float32, ndim=3)
  qLD: wp.array(dtype=wp.float32, ndim=3)
  qLDiagInv: wp.array(dtype=wp.float32, ndim=2)
  actuator_velocity: wp.array(dtype=wp.float32, ndim=2)
  cvel: wp.array(dtype=wp.spatial_vector, ndim=2)
  cdof_dot: wp.array(dtype=wp.spatial_vector, ndim=2)
  qfrc_bias: wp.array(dtype=wp.float32, ndim=2)
  qfrc_passive: wp.array(dtype=wp.float32, ndim=2)
  qfrc_spring: wp.array(dtype=wp.float32, ndim=2)
  qfrc_damper: wp.array(dtype=wp.float32, ndim=2)
  qfrc_actuator: wp.array(dtype=wp.float32, ndim=2)
  qfrc_smooth: wp.array(dtype=wp.float32, ndim=2)
  qacc_smooth: wp.array(dtype=wp.float32, ndim=2)<|MERGE_RESOLUTION|>--- conflicted
+++ resolved
@@ -69,11 +69,8 @@
   nworld: int
   qpos: wp.array(dtype=wp.float32, ndim=2)
   qvel: wp.array(dtype=wp.float32, ndim=2)
-<<<<<<< HEAD
   ctrl: wp.array(dtype=wp.float32, ndim=2)
-=======
   qfrc_applied: wp.array(dtype=wp.float32, ndim=2)
->>>>>>> 95d89e2e
   mocap_pos: wp.array(dtype=wp.vec3, ndim=2)
   mocap_quat: wp.array(dtype=wp.quat, ndim=2)
   qacc: wp.array(dtype=wp.float32, ndim=2)
