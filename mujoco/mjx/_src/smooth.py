--- conflicted
+++ resolved
@@ -285,55 +285,6 @@
     _factor_m_dense(m, d, block_dim=block_dim)
 
 
-<<<<<<< HEAD
-def com_vel(m: types.Model, d: types.Data):
-  """Computes cvel, cdof_dot."""
-
-  @wp.kernel
-  def _root(d: types.Data):
-    worldid, elementid = wp.tid()
-    d.cvel[worldid, 0][elementid] = 0.0
-
-  @wp.kernel
-  def _level(m: types.Model, d: types.Data, leveladr: int):
-    worldid, nodeid = wp.tid()
-    bodyid = m.body_tree[leveladr + nodeid]
-    dofnum = m.body_dofnum[bodyid]
-    dofadr = m.body_dofadr[bodyid]
-
-    pid = m.body_parentid[bodyid]
-    d.cvel[worldid, bodyid] = d.cvel[worldid, pid]
-
-    j = int(0)
-    while j < dofnum:
-      jntid = m.dof_jntid[dofadr + j]
-      jnttype = m.jnt_type[jntid]
-
-      if jnttype == 0: # free
-        for k in range(wp.static(3)):
-          static_k = wp.static(k)
-          dofadrk = dofadr + static_k
-          d.cvel[worldid, bodyid] += d.cdof[worldid, dofadrk] * d.qvel[worldid, dofadrk]
-
-        cvel = wp.spatial_vector(d.cvel[worldid, bodyid][0], d.cvel[worldid, bodyid][1], d.cvel[worldid, bodyid]
-                                 [2], d.cvel[worldid, bodyid][3], d.cvel[worldid, bodyid][4], d.cvel[worldid, bodyid][5])
-
-        for k in range(wp.static(3)):
-          static_k = wp.static(k)
-          dofadrjk = dofadr + j + 3 + static_k
-          d.cdof_dot[worldid, dofadrjk] = math.motion_cross(cvel, d.cdof[worldid, dofadrjk])
-          d.cvel[worldid, bodyid] += d.cdof[worldid, dofadrjk] * d.qvel[worldid, dofadrjk]
-        j += 6
-      else:
-        dofadrj =  dofadr + j
-        d.cdof_dot[worldid, dofadrj] = math.motion_cross(d.cvel[worldid, bodyid], d.cdof[worldid, dofadrj])
-        d.cvel[worldid, bodyid] += d.cdof[worldid, dofadrj] * d.qvel[worldid, dofadrj]
-        j += 1
-
-  wp.launch(_root, dim=(d.nworld, 6), inputs=[d])
-  for adr, size in zip(m.body_leveladr.numpy()[1:], m.body_levelsize.numpy()[1:]):
-    wp.launch(_level, dim=(d.nworld, size), inputs=[m, d, adr])
-=======
 def rne(m: types.Model, d: types.Data):
   """Computes inverse dynamics using Newton-Euler algorithm."""
 
@@ -393,4 +344,57 @@
     wp.launch(cfrc_fn, dim=[d.nworld, size], inputs=[m, cfrc, adr])
 
   wp.launch(qfrc_bias, dim=[d.nworld, m.nv], inputs=[m, d, cfrc])
->>>>>>> 7b7fe7bd
+
+
+def com_vel(m: types.Model, d: types.Data):
+  """Computes cvel, cdof_dot."""
+
+  @wp.kernel
+  def _root(d: types.Data):
+    worldid, elementid = wp.tid()
+    d.cvel[worldid, 0][elementid] = 0.0
+
+  @wp.kernel
+  def _level(m: types.Model, d: types.Data, leveladr: int):
+    worldid, nodeid = wp.tid()
+    bodyid = m.body_tree[leveladr + nodeid]
+    dofnum = m.body_dofnum[bodyid]
+    dofadr = m.body_dofadr[bodyid]
+
+    pid = m.body_parentid[bodyid]
+    d.cvel[worldid, bodyid] = d.cvel[worldid, pid]
+
+    j = int(0)
+    while j < dofnum:
+      jntid = m.dof_jntid[dofadr + j]
+      jnttype = m.jnt_type[jntid]
+
+      if jnttype == 0:  # free
+        for k in range(wp.static(3)):
+          static_k = wp.static(k)
+          dofadrk = dofadr + static_k
+          d.cvel[worldid, bodyid] += d.cdof[worldid,
+                                            dofadrk] * d.qvel[worldid, dofadrk]
+
+        cvel = wp.spatial_vector(d.cvel[worldid, bodyid][0], d.cvel[worldid, bodyid][1], d.cvel[worldid, bodyid]
+                                 [2], d.cvel[worldid, bodyid][3], d.cvel[worldid, bodyid][4], d.cvel[worldid, bodyid][5])
+
+        for k in range(wp.static(3)):
+          static_k = wp.static(k)
+          dofadrjk = dofadr + j + 3 + static_k
+          d.cdof_dot[worldid, dofadrjk] = math.motion_cross(
+              cvel, d.cdof[worldid, dofadrjk])
+          d.cvel[worldid, bodyid] += d.cdof[worldid,
+                                            dofadrjk] * d.qvel[worldid, dofadrjk]
+        j += 6
+      else:
+        dofadrj = dofadr + j
+        d.cdof_dot[worldid, dofadrj] = math.motion_cross(
+            d.cvel[worldid, bodyid], d.cdof[worldid, dofadrj])
+        d.cvel[worldid, bodyid] += d.cdof[worldid,
+                                          dofadrj] * d.qvel[worldid, dofadrj]
+        j += 1
+
+  wp.launch(_root, dim=(d.nworld, 6), inputs=[d])
+  for adr, size in zip(m.body_leveladr.numpy()[1:], m.body_levelsize.numpy()[1:]):
+    wp.launch(_level, dim=(d.nworld, size), inputs=[m, d, adr])