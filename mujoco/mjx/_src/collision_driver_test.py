--- conflicted
+++ resolved
@@ -22,16 +22,6 @@
 
 
 class PrimitiveTest(parameterized.TestCase):
-<<<<<<< HEAD
-  """Tests the primtive contact functions."""
-
-  _MJCFS = {
-    "plane_sphere": """
-        <mujoco>
-          <worldbody>
-            <geom size="40 40 40" type="plane"/>
-            <body pos="0 0 0.2" euler="45 0 0">
-=======
   """Tests the primitive contact functions."""
 
   _MJCFS = {
@@ -40,14 +30,11 @@
           <worldbody>
             <geom size="40 40 40" type="plane"/>
             <body pos="0 0 0.3" euler="45 0 0">
->>>>>>> bd5d0f63
               <freejoint/>
-              <geom size="0.5" type="sphere"/>
+              <geom size="0.5 0.5 0.5" type="box"/>
             </body>
           </worldbody>
         </mujoco>
-<<<<<<< HEAD
-=======
       """,
     "plane_sphere": """
         <mujoco>
@@ -59,7 +46,6 @@
             </body>
           </worldbody>
         </mujoco>
->>>>>>> bd5d0f63
         """,
     "sphere_sphere": """
         <mujoco>
@@ -105,10 +91,7 @@
   }
 
   @parameterized.parameters(
-<<<<<<< HEAD
-=======
     "box_plane",
->>>>>>> bd5d0f63
     "plane_sphere",
     "sphere_sphere",
     "plane_capsule",
